--- conflicted
+++ resolved
@@ -39,13 +39,8 @@
 3. library_design_example: This script illustrates the construction of a MERFISH probe library. It requires [example data](http://zhuang.harvard.edu/merfish/MERFISHData/MERFISH_Examples2.zip).
 
 ## Updates
-1. (December 2016) A more computationally efficient pipeline for the design and construction of MERFISH probes is now included. The functions and example scripts associated with the older pipeline are still available but have been moved to folders named 'deprecated'. 
+1. (December 2016) A more computationally efficient pipeline for the design and construction of MERFISH probes is now included. 
+The functions and example scripts associated with the older pipeline are still available but have been moved to folders named 'deprecated'. 
 
-<<<<<<< HEAD
 ## Questions
-Contact Xiaowei Zhuang (zhuang at chemistry.harvard.edu) or Jeffrey Moffitt (lmoffitt at mcb.harvard.edu).
-=======
-
-## Updates
-* 2016-07-16, replaced TargetGeneSeqs.fasta in Example MERFISH Data at [http://zhuang.harvard.edu/merfish/](http://zhuang.harvard.edu/merfish/). Previous file listed concatenation of probes, not the sequences of specific isoforms.  
->>>>>>> b6b4d4ac
+Contact Xiaowei Zhuang (zhuang at chemistry.harvard.edu) or Jeffrey Moffitt (lmoffitt at mcb.harvard.edu).