% Example MERFISH Analysis Script
% Jeffrey Moffitt
% January 30, 2016
% lmoffitt@mcb.harvard.edu
% -------------------------------------------------------------------------
% Purpose: To illustrate the analysis of MERFISH data. 
% -------------------------------------------------------------------------
% Copyright Presidents and Fellows of Harvard College, 2016.

%% Setup Paths
<<<<<<< HEAD
% UPDATE these paths to point to your data (or downloaded example data) and
% to a folder where you wish to save the output of the analysis.
merfishRelease = 'C:\Users\Alistair\Documents\Research\Projects\MERFISH-Release\'; 
exampleDataPath = [merfishRelease,'MERFISH_Examples\']; % Insert path for analysis of data (e.g. where you saved the example data).
analysisBasePath = [merfishRelease,'MERFISH-Demo-Output\']; % Insert path to folder for saving analysis

% Add all MERFISH functions to your filepath (if not already active):
addpath(genpath([merfishRelease,'MERFISH-public\']))
=======
analysisBasePath = '....'; % Insert path to folder for saving analysis
exampleDataPath = '....\MERFISH_Examples\'; % Insert path to example data 
% Example data can be downloaded from http://zhuang.harvard.edu/merfish/MERFISHData/MERFISH_Examples.zip
>>>>>>> 08c3e857

%% Setup parameters
% Setup parameters for parsing the name of image files
parameters.imageTag = 'STORM';          % Initial name--typically describes the scope
parameters.imageMListType = 'alist';    % Tag for molecule list file for found RNA spots
parameters.fiducialMListType = 'list';  % Tag for molecule list file for found fiducial spots

% Setup parameters of the run
parameters.numHybs = 16;                % The number of hybridization/imaging rounds
parameters.bitOrder = fliplr(1:16);     % The order in which bits are imaged. The example was run in reverse

% Setup parameters for constructing words
parameters.wordConstMethod = 'perLocalization'; % A flag to specify the word construction method. This is the preferred method.

% Setup parameters for decoding data
parameters.codebookPath = [exampleDataPath 'codebook\codebook.fasta'];           % Insert path to the codebook
parameters.exactMap = CodebookToMap(parameters.codebookPath, ...
        'keyType', 'binStr');
parameters.errCorrFunc = @SECDEDCorrectableWords;   % The function used to generate a map for correctable words
parameters.FPKMData = LoadByteStream(...
    [exampleDataPath '\FPKM_data\FPKMData.matb']);  % Insert path to the FPKMdata file

% Setup FOV/cells to analyze
parameters.cellsToAnalyze = [];         % Analyze all cells if empty

% Setup parameters for saving results
parameters.savePath = SetFigureSavePath(analysisBasePath, 'makeDir', true);

% Configure parameters for generating different reports
parameters.reportsToGenerate = cell(0,2);
parameters.reportsToGenerate(end+1,:) = {'fiducialReport2', 'off'}; % {report name, 'off'/'on' do not/do display figure}
parameters.reportsToGenerate(end+1,:) = {'numOnBitsHistByCell', 'off'}; 
parameters.reportsToGenerate(end+1,:) = {'focusLockReportByCell', 'off'};
parameters.reportsToGenerate(end+1,:) = {'totalFPKMReport', 'off'};
parameters.reportsToGenerate(end+1,:) = {'cellByCellFPKMReport', 'off'};
parameters.reportsToGenerate(end+1,:) = {'cellWithWordsImage', 'off'};
parameters.reportsToGenerate(end+1,:) = {'molStats', 'off'}; 
parameters.reportsToGenerate(end+1,:) = {'molDistStats', 'off'};
parameters.reportsToGenerate(end+1,:) = {'compositeHybImage', 'off'};
parameters.reportsToGenerate(end+1,:) = {'hamming1DReportAllGenes', 'off'};
parameters.reportsToGenerate(end+1,:) = {'bitFlipProbabilitiesAverage', 'off'};
parameters.reportsToGenerate(end+1,:) = {'bitFlipProbabilitiesAllGenes', 'off'};
parameters.reportsToGenerate(end+1,:) = {'confidenceRatioReport', 'off'};

parameters.overwrite = true;                % Overwrite existing files
parameters.figFormats = {'fig', 'png'};     % Output formats
parameters.useSubFolderForCellReport = true; 
parameters.saveAndClose = true; % Save figure once created, then close it

%% Run analysis!
[words, imageData, fiducialData, parameters] = AnalyzeMERFISH([exampleDataPath 'example_data'], ...
    'parameters', parameters);

%% Generate different summary reports
GenerateFPKMReport(words, parameters.FPKMData, 'parameters', parameters, ...
    'reportsToGenerate', {'totalFPKMReport', 'off'}, ...
    'FPKMReportExactMatchOnly', false, 'showNames', false); 
GenerateOnBitHistograms(words, 'parameters', parameters, 'reportsToGenerate',...
    {'numOnBitsHistAllCells', 'off'});
moleculeStats = GenerateMoleculeStatsReport(words, 'parameters', parameters);
bitFlipReport = GenerateBitFlipReport(words, parameters.exactMap, 'parameters', parameters);
GenerateHammingSphereReport(words, parameters.exactMap, 'parameters', parameters);
   
%% Save output
SaveAsByteStream([parameters.savePath 'imageData.matb'], imageData);
SaveAsByteStream([parameters.savePath 'fiducialData.matb'], fiducialData);
try
    save([parameters.savePath 'parameters.mat'], 'parameters');
catch
    warning('Corrupt parameters file.....'); % Often this structure is too large to save... odd matlab bug
end
SaveAsByteStream([parameters.savePath 'bitFlipReport.matb'], bitFlipReport);
SaveAsByteStream([parameters.savePath 'moleculeStats.matb'], moleculeStats);

% Save words: splitting due to issue with object size in SaveByteStream
wordInds = unique([1 300000:300000:length(words) length(words)]);
for j=2:length(wordInds)
    SaveAsByteStream([parameters.savePath 'words' num2str(j-1) '.matb'], ...
        words( (wordInds(j-1)+1):wordInds(j)));
end
    
% Save Stripped Words
strippedWords = StripWords(words); % Remove fields that are not typically used for most analysis
SaveAsByteStream([parameters.savePath 'strippedWords.matb'], strippedWords);
    
display('------------------------------------------------------------------');
display(['Saved words, imageData, parameters, and reports to ' parameters.savePath]);

% Save Script
try
    copyfile( [mfilename('fullpath'),'.m'],[parameters.savePath,mfilename,'.m']);
    display('------------------------------------------------------------------');
    display(['Copied analysis script to ' parameters.savePath,mfilename,'.m']);
catch
    warning('Could not find mfile path');
end    

%%
error('Script complete!');<|MERGE_RESOLUTION|>--- conflicted
+++ resolved
@@ -8,20 +8,16 @@
 % Copyright Presidents and Fellows of Harvard College, 2016.
 
 %% Setup Paths
-<<<<<<< HEAD
 % UPDATE these paths to point to your data (or downloaded example data) and
 % to a folder where you wish to save the output of the analysis.
+% Example data can be downloaded from http://zhuang.harvard.edu/merfish/MERFISHData/MERFISH_Examples.zip
+
 merfishRelease = 'C:\Users\Alistair\Documents\Research\Projects\MERFISH-Release\'; 
 exampleDataPath = [merfishRelease,'MERFISH_Examples\']; % Insert path for analysis of data (e.g. where you saved the example data).
 analysisBasePath = [merfishRelease,'MERFISH-Demo-Output\']; % Insert path to folder for saving analysis
 
 % Add all MERFISH functions to your filepath (if not already active):
 addpath(genpath([merfishRelease,'MERFISH-public\']))
-=======
-analysisBasePath = '....'; % Insert path to folder for saving analysis
-exampleDataPath = '....\MERFISH_Examples\'; % Insert path to example data 
-% Example data can be downloaded from http://zhuang.harvard.edu/merfish/MERFISHData/MERFISH_Examples.zip
->>>>>>> 08c3e857
 
 %% Setup parameters
 % Setup parameters for parsing the name of image files
